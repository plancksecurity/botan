--- conflicted
+++ resolved
@@ -490,14 +490,8 @@
    {
    std::cout << "." << std::flush;
 
-<<<<<<< HEAD
    std::unique_ptr<PKCS8_PrivateKey> loaded_key(PKCS8::load_key(TEST_DATA_DIR "/wo_dompar_private.pkcs8.pem", rng));
-   //ECDSA_PrivateKey* loaded_ec_key = dynamic_cast<ECDSA_PrivateKey*>(loaded_key.get());
-   //CHECK_MESSAGE(loaded_ec_key, "the loaded key could not be converted into an ECDSA_PrivateKey");
-=======
-   std::auto_ptr<PKCS8_PrivateKey> loaded_key(PKCS8::load_key(TEST_DATA_DIR "/wo_dompar_private.pkcs8.pem", rng));
-
->>>>>>> 54a3c5ae
+
    std::string str_message = ("12345678901234567890abcdef12");
    ECDSA_PrivateKey empty_priv;
    ECDSA_PublicKey empty_pub;
