
# (C) 2020 Jack Lloyd
# Botan is released under the Simplified BSD License (see license.txt)

name: ci

on:
  push:
    branches: [ release-2 ]
  pull_request:
    branches: [ release-2 ]

jobs:
  ci:
    runs-on: ${{ matrix.host_os }}

    env:
      ANDROID_NDK: android-ndk-r21d

    strategy:
      fail-fast: false

      matrix:
        include:
          - target: coverage
            compiler: gcc
            host_os: ubuntu-20.04
          - target: shared
            compiler: gcc
            host_os: ubuntu-20.04
<<<<<<< HEAD
=======
          - target: gcc4.8
            compiler: gcc
            host_os: ubuntu-20.04
>>>>>>> 935055e8
          - target: shared
            compiler: clang
            host_os: ubuntu-20.04
          - target: valgrind
            compiler: gcc
            host_os: ubuntu-20.04
          - target: fuzzers
            compiler: gcc
            host_os: ubuntu-20.04
          - target: cross-i386
            compiler: gcc
            host_os: ubuntu-20.04
          - target: cross-arm64
            compiler: gcc
            host_os: ubuntu-20.04
          - target: cross-ppc64
            compiler: gcc
            host_os: ubuntu-20.04
          - target: cross-android-arm32
            compiler: clang
            host_os: ubuntu-20.04
          - target: cross-android-arm64
            compiler: clang
            host_os: ubuntu-20.04
          - target: cross-win64
            compiler: gcc
            host_os: ubuntu-20.04
          - target: amalgamation
            compiler: gcc
            host_os: ubuntu-20.04
          - target: baremetal
            compiler: gcc
            host_os: ubuntu-20.04
          - target: minimized
            compiler: gcc
            host_os: ubuntu-20.04
          - target: bsi
            compiler: gcc
            host_os: ubuntu-20.04
          - target: lint
            compiler: gcc
            host_os: ubuntu-20.04
          - target: shared
            compiler: clang
            host_os: macos-latest
          - target: cross-ios-arm64
            compiler: clang
            host_os: macos-latest

    steps:
      - uses: actions/checkout@v2
      - uses: actions/cache@v2
        with:
            path: |
              ~/.ccache
              /Users/runner/Library/Caches/ccache
            key: release-2-${{ runner.os }}-${{ matrix.compiler }}-${{ matrix.target }}-${{ github.run_id }}
            restore-keys: |
               release-2-${{ runner.os }}-${{ matrix.compiler }}-${{ matrix.target }}-
      - run: ./src/scripts/ci/setup_gh_actions.sh ${{ matrix.target }}
      - run: ./src/scripts/ci_build.py --cc '${{ matrix.compiler }}' ${{ matrix.target }}<|MERGE_RESOLUTION|>--- conflicted
+++ resolved
@@ -28,12 +28,9 @@
           - target: shared
             compiler: gcc
             host_os: ubuntu-20.04
-<<<<<<< HEAD
-=======
           - target: gcc4.8
             compiler: gcc
             host_os: ubuntu-20.04
->>>>>>> 935055e8
           - target: shared
             compiler: clang
             host_os: ubuntu-20.04
