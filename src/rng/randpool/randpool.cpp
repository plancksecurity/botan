--- conflicted
+++ resolved
@@ -8,10 +8,6 @@
 #include <botan/randpool.h>
 #include <botan/loadstor.h>
 #include <botan/xor_buf.h>
-<<<<<<< HEAD
-=======
-#include <botan/stl_util.h>
->>>>>>> 874dbb83
 #include <algorithm>
 #include <chrono>
 
@@ -54,13 +50,6 @@
 */
 void Randpool::update_buffer()
    {
-<<<<<<< HEAD
-   const u64bit timestamp =
-      std::chrono::duration_cast<std::chrono::nanoseconds>(
-         std::chrono::high_resolution_clock::now().time_since_epoch()).count();
-
-=======
->>>>>>> 874dbb83
    for(u32bit i = 0; i != counter.size(); ++i)
       if(++counter[i])
          break;
